--- conflicted
+++ resolved
@@ -18,9 +18,9 @@
     Request = None  # type: ignore
     build = None  # type: ignore
 
-# Scopes required for the People API.  ``contacts.other.readonly`` enables
+# Scopes required for the People API. ``contacts.other.readonly`` enables
 # access to the "Other contacts" bucket which some accounts use for storing
-# address book entries.  Using both scopes keeps the refresh token compatible
+# address book entries. Using both scopes keeps the refresh token compatible
 # with either permission set.
 SCOPES = [
     "https://www.googleapis.com/auth/contacts.readonly",
@@ -122,7 +122,7 @@
     """Fetch contacts and normalise them into trigger records.
 
     The function extracts basic fields from the contact's notes and sends a
-    friendly e-mail when required fields are missing.  It returns a list of
+    friendly e-mail when required fields are missing. It returns a list of
     dictionaries compatible with the orchestrator's trigger format used in the
     tests.
     """
@@ -154,19 +154,14 @@
         missing_opt = [f for f in optional_fields() if not payload.get(f)]
         if missing_req:
             body = (
-                "Please provide the following information:\n" +
-                "\n".join(f"{f}:" for f in missing_req + missing_opt)
+                "Please provide the following information:\n"
+                + "\n".join(f"{f}:" for f in missing_req + missing_opt)
             )
-<<<<<<< HEAD
-            to_addr = email or "admin@condata.io"
             email_sender.send(
-                to=to_addr,
+                to=email or "admin@condata.io",
                 subject="[Research Agent] Missing contact information",
                 body=body,
             )
-=======
-            email_sender.send(to=email, subject="[Research Agent] Missing contact information", body=body)
->>>>>>> 1c0f8cbd
 
         triggers.append(
             {
