--- conflicted
+++ resolved
@@ -9,7 +9,6 @@
 try:
     import openai as _openai  # type: ignore
 except Exception:  # keine Lib installiert -> Dummy mit ChatCompletion.create
-
     class _Dummy:
         class ChatCompletion:
             @staticmethod
@@ -224,11 +223,8 @@
         phone = parser.extract_phone(description) or ""
         notes = {"company": company, "domain": domain, "phone": phone}
 
-<<<<<<< HEAD
         start_dt = _dt(ev.get("start"))
         end_dt = _dt(ev.get("end"))
-=======
->>>>>>> 1c0f8cbd
         payload: Dict[str, Any] = {
             "title": ev.get("summary"),
             "description": description,
@@ -238,13 +234,8 @@
             "phone": phone,
             "notes_extracted": notes,
             "event_id": ev.get("id"),
-<<<<<<< HEAD
             "start_iso": start_dt.isoformat() if start_dt else None,
             "end_iso": end_dt.isoformat() if end_dt else None,
-=======
-            "start_iso": None,
-            "end_iso": None,
->>>>>>> 1c0f8cbd
         }
 
         missing_req = [f for f in required_fields("calendar") if not payload.get(f)]
@@ -256,13 +247,8 @@
                 creator_name=None,
                 event_id=payload["event_id"],
                 event_title=payload.get("title", ""),
-<<<<<<< HEAD
                 event_start=start_dt,
                 event_end=end_dt,
-=======
-                event_start=None,
-                event_end=None,
->>>>>>> 1c0f8cbd
                 missing_fields=missing_req,
             )
 
